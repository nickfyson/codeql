--- conflicted
+++ resolved
@@ -1,4 +1,23 @@
-<<<<<<< HEAD
+| ArraysTest.java:7:17:7:21 | "one" | ArraysTest.java:7:3:7:22 | asList(...) |
+| ArraysTest.java:7:17:7:21 | "one" | ArraysTest.java:7:3:7:22 | new ..[] { .. } |
+| ArraysTest.java:8:17:8:21 | "two" | ArraysTest.java:8:3:8:31 | asList(...) |
+| ArraysTest.java:8:17:8:21 | "two" | ArraysTest.java:8:3:8:31 | new ..[] { .. } |
+| ArraysTest.java:8:24:8:30 | "three" | ArraysTest.java:8:3:8:31 | asList(...) |
+| ArraysTest.java:8:24:8:30 | "three" | ArraysTest.java:8:3:8:31 | new ..[] { .. } |
+| ArraysTest.java:9:17:9:22 | source | ArraysTest.java:9:3:9:27 | copyOf(...) |
+| ArraysTest.java:10:22:10:27 | source | ArraysTest.java:10:3:10:35 | copyOfRange(...) |
+| ArraysTest.java:12:22:12:27 | source | ArraysTest.java:12:3:12:28 | spliterator(...) |
+| ArraysTest.java:13:17:13:22 | source | ArraysTest.java:13:3:13:23 | stream(...) |
+| ArraysTest.java:15:23:15:29 | "value" | ArraysTest.java:15:15:15:20 | source [post update] |
+| ArraysTest.java:16:30:16:35 | "data" | ArraysTest.java:16:15:16:20 | source [post update] |
+| ArraysTest.java:17:43:17:43 | x | ArraysTest.java:17:43:17:47 | ... + ... |
+| ArraysTest.java:17:47:17:47 | y | ArraysTest.java:17:43:17:47 | ... + ... |
+| ArraysTest.java:18:50:18:50 | x | ArraysTest.java:18:50:18:54 | ... + ... |
+| ArraysTest.java:18:54:18:54 | y | ArraysTest.java:18:50:18:54 | ... + ... |
+| ArraysTest.java:19:38:19:44 | Integer | ArraysTest.java:19:38:19:56 | toString(...) |
+| ArraysTest.java:19:55:19:55 | x | ArraysTest.java:19:38:19:56 | toString(...) |
+| ArraysTest.java:20:30:20:36 | Integer | ArraysTest.java:20:30:20:48 | toString(...) |
+| ArraysTest.java:20:47:20:47 | x | ArraysTest.java:20:30:20:48 | toString(...) |
 | CollectionsTest.java:10:28:10:32 | "one" | CollectionsTest.java:10:3:10:33 | new ..[] { .. } |
 | CollectionsTest.java:10:28:10:32 | "one" | CollectionsTest.java:10:22:10:25 | list [post update] |
 | CollectionsTest.java:11:28:11:32 | "two" | CollectionsTest.java:11:3:11:42 | new ..[] { .. } |
@@ -37,45 +56,6 @@
 | CollectionsTest.java:37:40:37:60 | entry(...) | CollectionsTest.java:37:3:37:61 | new ..[] { .. } |
 | CollectionsTest.java:37:40:37:60 | entry(...) | CollectionsTest.java:37:3:37:61 | ofEntries(...) |
 | CollectionsTest.java:37:56:37:59 | "v5" | CollectionsTest.java:37:40:37:60 | entry(...) |
-=======
-| ArraysTest.java:7:17:7:21 | "one" | ArraysTest.java:7:3:7:22 | asList(...) |
-| ArraysTest.java:7:17:7:21 | "one" | ArraysTest.java:7:3:7:22 | new ..[] { .. } |
-| ArraysTest.java:8:17:8:21 | "two" | ArraysTest.java:8:3:8:31 | asList(...) |
-| ArraysTest.java:8:17:8:21 | "two" | ArraysTest.java:8:3:8:31 | new ..[] { .. } |
-| ArraysTest.java:8:24:8:30 | "three" | ArraysTest.java:8:3:8:31 | asList(...) |
-| ArraysTest.java:8:24:8:30 | "three" | ArraysTest.java:8:3:8:31 | new ..[] { .. } |
-| ArraysTest.java:9:17:9:22 | source | ArraysTest.java:9:3:9:27 | copyOf(...) |
-| ArraysTest.java:10:22:10:27 | source | ArraysTest.java:10:3:10:35 | copyOfRange(...) |
-| ArraysTest.java:12:22:12:27 | source | ArraysTest.java:12:3:12:28 | spliterator(...) |
-| ArraysTest.java:13:17:13:22 | source | ArraysTest.java:13:3:13:23 | stream(...) |
-| ArraysTest.java:15:23:15:29 | "value" | ArraysTest.java:15:15:15:20 | source [post update] |
-| ArraysTest.java:16:30:16:35 | "data" | ArraysTest.java:16:15:16:20 | source [post update] |
-| ArraysTest.java:17:43:17:43 | x | ArraysTest.java:17:43:17:47 | ... + ... |
-| ArraysTest.java:17:47:17:47 | y | ArraysTest.java:17:43:17:47 | ... + ... |
-| ArraysTest.java:18:50:18:50 | x | ArraysTest.java:18:50:18:54 | ... + ... |
-| ArraysTest.java:18:54:18:54 | y | ArraysTest.java:18:50:18:54 | ... + ... |
-| ArraysTest.java:19:38:19:44 | Integer | ArraysTest.java:19:38:19:56 | toString(...) |
-| ArraysTest.java:19:55:19:55 | x | ArraysTest.java:19:38:19:56 | toString(...) |
-| ArraysTest.java:20:30:20:36 | Integer | ArraysTest.java:20:30:20:48 | toString(...) |
-| ArraysTest.java:20:47:20:47 | x | ArraysTest.java:20:30:20:48 | toString(...) |
-| CollectionsTest.java:8:28:8:32 | "one" | CollectionsTest.java:8:3:8:33 | new ..[] { .. } |
-| CollectionsTest.java:8:28:8:32 | "one" | CollectionsTest.java:8:22:8:25 | list [post update] |
-| CollectionsTest.java:9:28:9:32 | "two" | CollectionsTest.java:9:3:9:42 | new ..[] { .. } |
-| CollectionsTest.java:9:28:9:32 | "two" | CollectionsTest.java:9:22:9:25 | list [post update] |
-| CollectionsTest.java:9:35:9:41 | "three" | CollectionsTest.java:9:3:9:42 | new ..[] { .. } |
-| CollectionsTest.java:9:35:9:41 | "three" | CollectionsTest.java:9:22:9:25 | list [post update] |
-| CollectionsTest.java:10:28:10:49 | new String[] | CollectionsTest.java:10:22:10:25 | list [post update] |
-| CollectionsTest.java:10:28:10:49 | {...} | CollectionsTest.java:10:28:10:49 | new String[] |
-| CollectionsTest.java:10:42:10:47 | "four" | CollectionsTest.java:10:28:10:49 | {...} |
-| CollectionsTest.java:12:27:12:30 | list | CollectionsTest.java:12:3:12:45 | checkedList(...) |
-| CollectionsTest.java:13:19:13:22 | list | CollectionsTest.java:13:3:13:23 | min(...) |
-| CollectionsTest.java:14:27:14:30 | list | CollectionsTest.java:14:3:14:31 | enumeration(...) |
-| CollectionsTest.java:15:20:15:30 | enumeration | CollectionsTest.java:15:3:15:31 | list(...) |
-| CollectionsTest.java:16:35:16:41 | "value" | CollectionsTest.java:16:3:16:42 | singletonMap(...) |
-| CollectionsTest.java:17:26:17:30 | other | CollectionsTest.java:17:20:17:23 | list [post update] |
-| CollectionsTest.java:18:27:18:32 | "item" | CollectionsTest.java:18:3:18:33 | nCopies(...) |
-| CollectionsTest.java:19:42:19:50 | "replace" | CollectionsTest.java:19:26:19:29 | list [post update] |
->>>>>>> 6ef72888
 | Test.java:24:32:24:38 | string2 | Test.java:24:17:24:39 | decode(...) |
 | Test.java:25:46:25:51 | bytes2 | Test.java:25:31:25:52 | encode(...) |
 | Test.java:27:34:27:40 | string2 | Test.java:27:13:27:41 | decode(...) |
