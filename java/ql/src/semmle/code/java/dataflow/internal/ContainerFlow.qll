import java
import semmle.code.java.Collections
import semmle.code.java.Maps

private class EntryType extends RefType {
  EntryType() {
    this.getSourceDeclaration().getASourceSupertype*().hasQualifiedName("java.util", "Map<>$Entry")
  }

  RefType getValueType() {
    exists(GenericType t | t.hasQualifiedName("java.util", "Map<>$Entry") |
      indirectlyInstantiates(this, t, 1, result)
    )
  }
}

private class IterableType extends RefType {
  IterableType() {
    this.getSourceDeclaration().getASourceSupertype*().hasQualifiedName("java.lang", "Iterable")
  }

  RefType getElementType() {
    exists(GenericType t | t.hasQualifiedName("java.lang", "Iterable") |
      indirectlyInstantiates(this, t, 0, result)
    )
  }
}

private class IteratorType extends RefType {
  IteratorType() {
    this.getSourceDeclaration().getASourceSupertype*().hasQualifiedName("java.util", "Iterator")
  }

  RefType getElementType() {
    exists(GenericType t | t.hasQualifiedName("java.util", "Iterator") |
      indirectlyInstantiates(this, t, 0, result)
    )
  }
}

private class EnumerationType extends RefType {
  EnumerationType() {
    this.getSourceDeclaration().getASourceSupertype*().hasQualifiedName("java.util", "Enumeration")
  }

  RefType getElementType() {
    exists(GenericType t | t.hasQualifiedName("java.util", "Enumeration") |
      indirectlyInstantiates(this, t, 0, result)
    )
  }
}

/**
 * A type that acts as a container. This includes collections, maps, iterators,
 * iterables, enumerations, and map entry pairs. For maps and map entry pairs
 * only the value component is considered to act as a container.
 */
class ContainerType extends RefType {
  ContainerType() {
    this instanceof EntryType or
    this instanceof IterableType or
    this instanceof IteratorType or
    this instanceof EnumerationType or
    this instanceof MapType or
    this instanceof CollectionType
  }

  /** Gets the type of the contained elements. */
  RefType getElementType() {
    result = this.(EntryType).getValueType() or
    result = this.(IterableType).getElementType() or
    result = this.(IteratorType).getElementType() or
    result = this.(EnumerationType).getElementType() or
    result = this.(MapType).getValueType() or
    result = this.(CollectionType).getElementType()
  }

  /**
   * Gets the type of the contained elements or its upper bound if the type is
   * a type variable or wildcard.
   */
  RefType getElementTypeBound() {
    exists(RefType e | e = this.getElementType() |
      result = e and not e instanceof BoundedType
      or
      result = e.(BoundedType).getAnUltimateUpperBoundType()
    )
  }
}

private predicate taintPreservingQualifierToMethod(Method m) {
  m.getDeclaringType() instanceof EntryType and
  m.hasName("getValue")
  or
  m.getDeclaringType() instanceof IterableType and
  m.hasName("iterator")
  or
  m.getDeclaringType() instanceof IteratorType and
  m.hasName("next")
  or
  m.getDeclaringType() instanceof EnumerationType and
  m.hasName("nextElement")
  or
  m.(MapMethod).hasName("entrySet")
  or
  m.(MapMethod).hasName("get")
  or
  m.(MapMethod).hasName("remove")
  or
  m.(MapMethod).hasName("values")
  or
  m.(CollectionMethod).hasName("toArray")
  or
  m.(CollectionMethod).hasName("get")
  or
  m.(CollectionMethod).hasName("remove") and m.getParameterType(0).(PrimitiveType).hasName("int")
  or
  m.(CollectionMethod).hasName("remove") and m.getNumberOfParameters() = 0
  or
  m.(CollectionMethod).hasName("subList")
  or
  m.(CollectionMethod).hasName("firstElement")
  or
  m.(CollectionMethod).hasName("lastElement")
  or
  m.(CollectionMethod).hasName("poll")
  or
  m.(CollectionMethod).hasName("peek")
  or
  m.(CollectionMethod).hasName("element")
}

private predicate qualifierToMethodStep(Expr tracked, MethodAccess sink) {
  taintPreservingQualifierToMethod(sink.getMethod()) and
  tracked = sink.getQualifier()
}

private predicate qualifierToArgumentStep(Expr tracked, RValue sink) {
  exists(MethodAccess ma |
    ma.getMethod().(CollectionMethod).hasName("toArray") and
    tracked = ma.getQualifier() and
    sink = ma.getArgument(1)
  )
}

private predicate taintPreservingArgumentToQualifier(Method method, int arg) {
  method.(MapMethod).hasName("put") and arg = 1
  or
  method.(MapMethod).hasName("putAll") and arg = 0
  or
  method.(CollectionMethod).hasName("add") and arg = method.getNumberOfParameters() - 1
  or
  method.(CollectionMethod).hasName("addAll") and arg = method.getNumberOfParameters() - 1
  or
  method.(CollectionMethod).hasName("addElement") and arg = 0
  or
  method.(CollectionMethod).hasName("set") and arg = 1
  or
  method.(CollectionMethod).hasName("offer") and arg = 0
}

/**
 * Holds if `method` is a library method that returns tainted data if its
 * `arg`th argument is tainted.
 */
private predicate taintPreservingArgumentToMethod(Method method, int arg) {
  method.getDeclaringType().hasQualifiedName("java.util", "Collections") and
  (
    method
        .hasName(["checkedCollection", "checkedList", "checkedMap", "checkedNavigableMap",
              "checkedNavigableSet", "checkedSet", "checkedSortedMap", "checkedSortedSet",
              "enumeration", "list", "max", "min", "singleton", "singletonList",
              "synchronizedCollection", "synchronizedList", "synchronizedMap",
              "synchronizedNavigableMap", "synchronizedNavigableSet", "synchronizedSet",
              "synchronizedSortedMap", "synchronizedSortedSet", "unmodifiableCollection",
              "unmodifiableList", "unmodifiableMap", "unmodifiableNavigableMap",
              "unmodifiableNavigableSet", "unmodifiableSet", "unmodifiableSortedMap",
              "unmodifiableSortedSet"]) and
    arg = 0
    or
    method.hasName(["nCopies", "singletonMap"]) and arg = 1
  )
  or
<<<<<<< HEAD
  method
      .getDeclaringType()
      .getSourceDeclaration()
      .hasQualifiedName("java.util", ["List", "Map", "Set"]) and
  method.hasName("copyOf") and
  arg = 0
  or
  method.getDeclaringType().getSourceDeclaration().hasQualifiedName("java.util", "Map") and
  (
    method.hasName("of") and
    arg = any(int i | i in [1 .. 10] | 2 * i - 1)
    or
    method.hasName("entry") and
    arg = 1
  )
}

/**
 * Holds if `method` is a library method that returns tainted data if any
 * of its arguments are tainted.
 */
private predicate taintPreservingArgumentToMethod(Method method) {
  method.getDeclaringType().getSourceDeclaration().hasQualifiedName("java.util", ["Set", "List"]) and
  method.hasName("of")
  or
  method.getDeclaringType().getSourceDeclaration().hasQualifiedName("java.util", "Map") and
  method.hasName("ofEntries")
=======
  method.getDeclaringType().hasQualifiedName("java.util", "Arrays") and
  (
    method.hasName(["copyOf", "copyOfRange", "spliterator", "stream"]) and
    arg = 0
  )
>>>>>>> 6ef72888
}

/**
 * Holds if `method` is a library method that writes tainted data to the
 * `output`th argument if the `input`th argument is tainted.
 */
private predicate taintPreservingArgToArg(Method method, int input, int output) {
  method.getDeclaringType().hasQualifiedName("java.util", "Collections") and
  (
    method.hasName(["copy", "fill"]) and
    input = 1 and
    output = 0
    or
    method.hasName("replaceAll") and input = 2 and output = 0
  )
  or
  method.getDeclaringType().hasQualifiedName("java.util", "Arrays") and
  (
    method.hasName("fill") and
    output = 0 and
    input = method.getNumberOfParameters() - 1
  )
}

private predicate argToQualifierStep(Expr tracked, Expr sink) {
  exists(Method m, int i, MethodAccess ma |
    taintPreservingArgumentToQualifier(m, i) and
    ma.getMethod() = m and
    tracked = ma.getArgument(i) and
    sink = ma.getQualifier()
  )
}

/** Access to a method that passes taint from an argument. */
private predicate argToMethodStep(Expr tracked, MethodAccess sink) {
<<<<<<< HEAD
  exists(int i |
    taintPreservingArgumentToMethod(sink.getMethod(), i) and
    tracked = sink.getArgument(i)
=======
  exists(Method m |
    m = sink.getMethod() and
    (
      exists(int i |
        taintPreservingArgumentToMethod(m, i) and
        tracked = sink.getArgument(i)
      )
      or
      m.getDeclaringType().hasQualifiedName("java.util", "Arrays") and
      m.hasName("asList") and
      tracked = sink.getAnArgument()
    )
>>>>>>> 6ef72888
  )
  or
  taintPreservingArgumentToMethod(sink.getMethod()) and
  tracked = sink.getAnArgument()
}

/**
 * Holds if `tracked` and `sink` are arguments to a method that transfers taint
 * between arguments.
 */
private predicate argToArgStep(Expr tracked, Expr sink) {
  exists(MethodAccess ma, Method method, int input, int output |
    ma.getMethod() = method and
    ma.getArgument(input) = tracked and
    ma.getArgument(output) = sink and
    (
      taintPreservingArgToArg(method, input, output)
      or
      method.getDeclaringType().hasQualifiedName("java.util", "Collections") and
      method.hasName("addAll") and
      input >= 1 and
      output = 0
    )
  )
}

/**
 * Holds if the step from `n1` to `n2` is either extracting a value from a
 * container, inserting a value into a container, or transforming one container
 * to another. This is restricted to cases where `n2` is the returned value of
 * a call.
 */
predicate containerReturnValueStep(Expr n1, Expr n2) {
  qualifierToMethodStep(n1, n2) or argToMethodStep(n1, n2)
}

/**
 * Holds if the step from `n1` to `n2` is either extracting a value from a
 * container, inserting a value into a container, or transforming one container
 * to another. This is restricted to cases where the value of `n2` is being modified.
 */
predicate containerUpdateStep(Expr n1, Expr n2) {
  qualifierToArgumentStep(n1, n2) or
  argToQualifierStep(n1, n2) or
  argToArgStep(n1, n2)
}

/**
 * Holds if the step from `n1` to `n2` is either extracting a value from a
 * container, inserting a value into a container, or transforming one container
 * to another.
 */
predicate containerStep(Expr n1, Expr n2) {
  containerReturnValueStep(n1, n2) or
  containerUpdateStep(n1, n2)
}<|MERGE_RESOLUTION|>--- conflicted
+++ resolved
@@ -181,7 +181,6 @@
     method.hasName(["nCopies", "singletonMap"]) and arg = 1
   )
   or
-<<<<<<< HEAD
   method
       .getDeclaringType()
       .getSourceDeclaration()
@@ -197,6 +196,12 @@
     method.hasName("entry") and
     arg = 1
   )
+  or
+  method.getDeclaringType().hasQualifiedName("java.util", "Arrays") and
+  (
+    method.hasName(["copyOf", "copyOfRange", "spliterator", "stream"]) and
+    arg = 0
+  )
 }
 
 /**
@@ -209,13 +214,6 @@
   or
   method.getDeclaringType().getSourceDeclaration().hasQualifiedName("java.util", "Map") and
   method.hasName("ofEntries")
-=======
-  method.getDeclaringType().hasQualifiedName("java.util", "Arrays") and
-  (
-    method.hasName(["copyOf", "copyOfRange", "spliterator", "stream"]) and
-    arg = 0
-  )
->>>>>>> 6ef72888
 }
 
 /**
@@ -251,11 +249,6 @@
 
 /** Access to a method that passes taint from an argument. */
 private predicate argToMethodStep(Expr tracked, MethodAccess sink) {
-<<<<<<< HEAD
-  exists(int i |
-    taintPreservingArgumentToMethod(sink.getMethod(), i) and
-    tracked = sink.getArgument(i)
-=======
   exists(Method m |
     m = sink.getMethod() and
     (
@@ -268,7 +261,6 @@
       m.hasName("asList") and
       tracked = sink.getAnArgument()
     )
->>>>>>> 6ef72888
   )
   or
   taintPreservingArgumentToMethod(sink.getMethod()) and
