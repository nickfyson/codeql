{
  "DataFlow Java/C++/C#/Python": [
    "java/ql/lib/semmle/code/java/dataflow/internal/DataFlowImpl.qll",
    "java/ql/lib/semmle/code/java/dataflow/internal/DataFlowImpl2.qll",
    "java/ql/lib/semmle/code/java/dataflow/internal/DataFlowImpl3.qll",
    "java/ql/lib/semmle/code/java/dataflow/internal/DataFlowImpl4.qll",
    "java/ql/lib/semmle/code/java/dataflow/internal/DataFlowImpl5.qll",
    "java/ql/lib/semmle/code/java/dataflow/internal/DataFlowImpl6.qll",
    "java/ql/lib/semmle/code/java/dataflow/internal/DataFlowImplForSerializability.qll",
    "cpp/ql/lib/semmle/code/cpp/dataflow/internal/DataFlowImpl.qll",
    "cpp/ql/lib/semmle/code/cpp/dataflow/internal/DataFlowImpl2.qll",
    "cpp/ql/lib/semmle/code/cpp/dataflow/internal/DataFlowImpl3.qll",
    "cpp/ql/lib/semmle/code/cpp/dataflow/internal/DataFlowImpl4.qll",
    "cpp/ql/lib/semmle/code/cpp/dataflow/internal/DataFlowImplLocal.qll",
    "cpp/ql/lib/semmle/code/cpp/ir/dataflow/internal/DataFlowImpl.qll",
    "cpp/ql/lib/semmle/code/cpp/ir/dataflow/internal/DataFlowImpl2.qll",
    "cpp/ql/lib/semmle/code/cpp/ir/dataflow/internal/DataFlowImpl3.qll",
    "cpp/ql/lib/semmle/code/cpp/ir/dataflow/internal/DataFlowImpl4.qll",
    "csharp/ql/lib/semmle/code/csharp/dataflow/internal/DataFlowImpl.qll",
    "csharp/ql/lib/semmle/code/csharp/dataflow/internal/DataFlowImpl2.qll",
    "csharp/ql/lib/semmle/code/csharp/dataflow/internal/DataFlowImpl3.qll",
    "csharp/ql/lib/semmle/code/csharp/dataflow/internal/DataFlowImpl4.qll",
    "csharp/ql/lib/semmle/code/csharp/dataflow/internal/DataFlowImpl5.qll",
    "python/ql/lib/semmle/python/dataflow/new/internal/DataFlowImpl.qll",
    "python/ql/lib/semmle/python/dataflow/new/internal/DataFlowImpl2.qll",
    "python/ql/lib/semmle/python/dataflow/new/internal/DataFlowImpl3.qll",
    "python/ql/lib/semmle/python/dataflow/new/internal/DataFlowImpl4.qll",
    "ruby/ql/lib/codeql/ruby/dataflow/internal/DataFlowImpl.qll",
    "ruby/ql/lib/codeql/ruby/dataflow/internal/DataFlowImpl2.qll"
  ],
  "DataFlow Java/C++/C#/Python Common": [
    "java/ql/lib/semmle/code/java/dataflow/internal/DataFlowImplCommon.qll",
    "cpp/ql/lib/semmle/code/cpp/dataflow/internal/DataFlowImplCommon.qll",
    "cpp/ql/lib/semmle/code/cpp/ir/dataflow/internal/DataFlowImplCommon.qll",
    "csharp/ql/lib/semmle/code/csharp/dataflow/internal/DataFlowImplCommon.qll",
    "python/ql/lib/semmle/python/dataflow/new/internal/DataFlowImplCommon.qll",
    "ruby/ql/lib/codeql/ruby/dataflow/internal/DataFlowImplCommon.qll"
  ],
  "TaintTracking::Configuration Java/C++/C#/Python": [
    "cpp/ql/lib/semmle/code/cpp/dataflow/internal/tainttracking1/TaintTrackingImpl.qll",
    "cpp/ql/lib/semmle/code/cpp/dataflow/internal/tainttracking2/TaintTrackingImpl.qll",
    "cpp/ql/lib/semmle/code/cpp/ir/dataflow/internal/tainttracking1/TaintTrackingImpl.qll",
    "cpp/ql/lib/semmle/code/cpp/ir/dataflow/internal/tainttracking2/TaintTrackingImpl.qll",
    "cpp/ql/lib/semmle/code/cpp/ir/dataflow/internal/tainttracking3/TaintTrackingImpl.qll",
    "csharp/ql/lib/semmle/code/csharp/dataflow/internal/tainttracking1/TaintTrackingImpl.qll",
    "csharp/ql/lib/semmle/code/csharp/dataflow/internal/tainttracking2/TaintTrackingImpl.qll",
    "csharp/ql/lib/semmle/code/csharp/dataflow/internal/tainttracking3/TaintTrackingImpl.qll",
    "csharp/ql/lib/semmle/code/csharp/dataflow/internal/tainttracking4/TaintTrackingImpl.qll",
    "csharp/ql/lib/semmle/code/csharp/dataflow/internal/tainttracking5/TaintTrackingImpl.qll",
    "java/ql/lib/semmle/code/java/dataflow/internal/tainttracking1/TaintTrackingImpl.qll",
    "java/ql/lib/semmle/code/java/dataflow/internal/tainttracking2/TaintTrackingImpl.qll",
    "python/ql/lib/semmle/python/dataflow/new/internal/tainttracking1/TaintTrackingImpl.qll",
    "python/ql/lib/semmle/python/dataflow/new/internal/tainttracking2/TaintTrackingImpl.qll",
    "python/ql/lib/semmle/python/dataflow/new/internal/tainttracking3/TaintTrackingImpl.qll",
    "python/ql/lib/semmle/python/dataflow/new/internal/tainttracking4/TaintTrackingImpl.qll",
    "ruby/ql/lib/codeql/ruby/dataflow/internal/tainttracking1/TaintTrackingImpl.qll"
  ],
  "DataFlow Java/C++/C#/Python Consistency checks": [
    "java/ql/lib/semmle/code/java/dataflow/internal/DataFlowImplConsistency.qll",
    "cpp/ql/lib/semmle/code/cpp/dataflow/internal/DataFlowImplConsistency.qll",
    "cpp/ql/lib/semmle/code/cpp/ir/dataflow/internal/DataFlowImplConsistency.qll",
    "csharp/ql/lib/semmle/code/csharp/dataflow/internal/DataFlowImplConsistency.qll",
    "python/ql/lib/semmle/python/dataflow/new/internal/DataFlowImplConsistency.qll",
    "ruby/ql/lib/codeql/ruby/dataflow/internal/DataFlowImplConsistency.qll"
  ],
  "DataFlow Java/C# Flow Summaries": [
    "java/ql/lib/semmle/code/java/dataflow/internal/FlowSummaryImpl.qll",
    "csharp/ql/lib/semmle/code/csharp/dataflow/internal/FlowSummaryImpl.qll",
    "ruby/ql/lib/codeql/ruby/dataflow/internal/FlowSummaryImpl.qll"
  ],
  "SsaReadPosition Java/C#": [
    "java/ql/lib/semmle/code/java/dataflow/internal/rangeanalysis/SsaReadPositionCommon.qll",
    "csharp/ql/lib/semmle/code/csharp/dataflow/internal/rangeanalysis/SsaReadPositionCommon.qll"
  ],
  "Sign Java/C#": [
    "java/ql/lib/semmle/code/java/dataflow/internal/rangeanalysis/Sign.qll",
    "csharp/ql/lib/semmle/code/csharp/dataflow/internal/rangeanalysis/Sign.qll"
  ],
  "SignAnalysis Java/C#": [
    "java/ql/lib/semmle/code/java/dataflow/internal/rangeanalysis/SignAnalysisCommon.qll",
    "csharp/ql/lib/semmle/code/csharp/dataflow/internal/rangeanalysis/SignAnalysisCommon.qll"
  ],
  "Bound Java/C#": [
    "java/ql/lib/semmle/code/java/dataflow/Bound.qll",
    "csharp/ql/lib/semmle/code/csharp/dataflow/Bound.qll"
  ],
  "ModulusAnalysis Java/C#": [
    "java/ql/lib/semmle/code/java/dataflow/ModulusAnalysis.qll",
    "csharp/ql/lib/semmle/code/csharp/dataflow/ModulusAnalysis.qll"
  ],
  "C++ SubBasicBlocks": [
    "cpp/ql/lib/semmle/code/cpp/controlflow/SubBasicBlocks.qll",
    "cpp/ql/lib/semmle/code/cpp/dataflow/internal/SubBasicBlocks.qll"
  ],
  "IR Instruction": [
    "cpp/ql/lib/semmle/code/cpp/ir/implementation/raw/Instruction.qll",
    "cpp/ql/lib/semmle/code/cpp/ir/implementation/unaliased_ssa/Instruction.qll",
    "cpp/ql/lib/semmle/code/cpp/ir/implementation/aliased_ssa/Instruction.qll",
    "csharp/ql/src/experimental/ir/implementation/raw/Instruction.qll",
    "csharp/ql/src/experimental/ir/implementation/unaliased_ssa/Instruction.qll"
  ],
  "IR IRBlock": [
    "cpp/ql/lib/semmle/code/cpp/ir/implementation/raw/IRBlock.qll",
    "cpp/ql/lib/semmle/code/cpp/ir/implementation/unaliased_ssa/IRBlock.qll",
    "cpp/ql/lib/semmle/code/cpp/ir/implementation/aliased_ssa/IRBlock.qll",
    "csharp/ql/src/experimental/ir/implementation/raw/IRBlock.qll",
    "csharp/ql/src/experimental/ir/implementation/unaliased_ssa/IRBlock.qll"
  ],
  "IR IRVariable": [
    "cpp/ql/lib/semmle/code/cpp/ir/implementation/raw/IRVariable.qll",
    "cpp/ql/lib/semmle/code/cpp/ir/implementation/unaliased_ssa/IRVariable.qll",
    "cpp/ql/lib/semmle/code/cpp/ir/implementation/aliased_ssa/IRVariable.qll",
    "csharp/ql/src/experimental/ir/implementation/raw/IRVariable.qll",
    "csharp/ql/src/experimental/ir/implementation/unaliased_ssa/IRVariable.qll"
  ],
  "IR IRFunction": [
    "cpp/ql/lib/semmle/code/cpp/ir/implementation/raw/IRFunction.qll",
    "cpp/ql/lib/semmle/code/cpp/ir/implementation/unaliased_ssa/IRFunction.qll",
    "cpp/ql/lib/semmle/code/cpp/ir/implementation/aliased_ssa/IRFunction.qll",
    "csharp/ql/src/experimental/ir/implementation/raw/IRFunction.qll",
    "csharp/ql/src/experimental/ir/implementation/unaliased_ssa/IRFunction.qll"
  ],
  "IR Operand": [
    "cpp/ql/lib/semmle/code/cpp/ir/implementation/raw/Operand.qll",
    "cpp/ql/lib/semmle/code/cpp/ir/implementation/unaliased_ssa/Operand.qll",
    "cpp/ql/lib/semmle/code/cpp/ir/implementation/aliased_ssa/Operand.qll",
    "csharp/ql/src/experimental/ir/implementation/raw/Operand.qll",
    "csharp/ql/src/experimental/ir/implementation/unaliased_ssa/Operand.qll"
  ],
  "IR IRType": [
    "cpp/ql/lib/semmle/code/cpp/ir/implementation/IRType.qll",
    "csharp/ql/src/experimental/ir/implementation/IRType.qll"
  ],
  "IR IRConfiguration": [
    "cpp/ql/lib/semmle/code/cpp/ir/implementation/IRConfiguration.qll",
    "csharp/ql/src/experimental/ir/implementation/IRConfiguration.qll"
  ],
  "IR UseSoundEscapeAnalysis": [
    "cpp/ql/lib/semmle/code/cpp/ir/implementation/UseSoundEscapeAnalysis.qll",
    "csharp/ql/src/experimental/ir/implementation/UseSoundEscapeAnalysis.qll"
  ],
  "IR IRFunctionBase": [
    "cpp/ql/lib/semmle/code/cpp/ir/implementation/internal/IRFunctionBase.qll",
    "csharp/ql/src/experimental/ir/implementation/internal/IRFunctionBase.qll"
  ],
  "IR Operand Tag": [
    "cpp/ql/lib/semmle/code/cpp/ir/implementation/internal/OperandTag.qll",
    "csharp/ql/src/experimental/ir/implementation/internal/OperandTag.qll"
  ],
  "IR TInstruction": [
    "cpp/ql/lib/semmle/code/cpp/ir/implementation/internal/TInstruction.qll",
    "csharp/ql/src/experimental/ir/implementation/internal/TInstruction.qll"
  ],
  "IR TIRVariable": [
    "cpp/ql/lib/semmle/code/cpp/ir/implementation/internal/TIRVariable.qll",
    "csharp/ql/src/experimental/ir/implementation/internal/TIRVariable.qll"
  ],
  "IR IR": [
    "cpp/ql/lib/semmle/code/cpp/ir/implementation/raw/IR.qll",
    "cpp/ql/lib/semmle/code/cpp/ir/implementation/unaliased_ssa/IR.qll",
    "cpp/ql/lib/semmle/code/cpp/ir/implementation/aliased_ssa/IR.qll",
    "csharp/ql/src/experimental/ir/implementation/raw/IR.qll",
    "csharp/ql/src/experimental/ir/implementation/unaliased_ssa/IR.qll"
  ],
  "IR IRConsistency": [
    "cpp/ql/lib/semmle/code/cpp/ir/implementation/raw/IRConsistency.qll",
    "cpp/ql/lib/semmle/code/cpp/ir/implementation/unaliased_ssa/IRConsistency.qll",
    "cpp/ql/lib/semmle/code/cpp/ir/implementation/aliased_ssa/IRConsistency.qll",
    "csharp/ql/src/experimental/ir/implementation/raw/IRConsistency.qll",
    "csharp/ql/src/experimental/ir/implementation/unaliased_ssa/IRConsistency.qll"
  ],
  "IR PrintIR": [
    "cpp/ql/lib/semmle/code/cpp/ir/implementation/raw/PrintIR.qll",
    "cpp/ql/lib/semmle/code/cpp/ir/implementation/unaliased_ssa/PrintIR.qll",
    "cpp/ql/lib/semmle/code/cpp/ir/implementation/aliased_ssa/PrintIR.qll",
    "csharp/ql/src/experimental/ir/implementation/raw/PrintIR.qll",
    "csharp/ql/src/experimental/ir/implementation/unaliased_ssa/PrintIR.qll"
  ],
  "IR IntegerConstant": [
    "cpp/ql/lib/semmle/code/cpp/ir/internal/IntegerConstant.qll",
    "csharp/ql/src/experimental/ir/internal/IntegerConstant.qll"
  ],
  "IR IntegerInteval": [
    "cpp/ql/lib/semmle/code/cpp/ir/internal/IntegerInterval.qll",
    "csharp/ql/src/experimental/ir/internal/IntegerInterval.qll"
  ],
  "IR IntegerPartial": [
    "cpp/ql/lib/semmle/code/cpp/ir/internal/IntegerPartial.qll",
    "csharp/ql/src/experimental/ir/internal/IntegerPartial.qll"
  ],
  "IR Overlap": [
    "cpp/ql/lib/semmle/code/cpp/ir/internal/Overlap.qll",
    "csharp/ql/src/experimental/ir/internal/Overlap.qll"
  ],
  "IR EdgeKind": [
    "cpp/ql/lib/semmle/code/cpp/ir/implementation/EdgeKind.qll",
    "csharp/ql/src/experimental/ir/implementation/EdgeKind.qll"
  ],
  "IR MemoryAccessKind": [
    "cpp/ql/lib/semmle/code/cpp/ir/implementation/MemoryAccessKind.qll",
    "csharp/ql/src/experimental/ir/implementation/MemoryAccessKind.qll"
  ],
  "IR TempVariableTag": [
    "cpp/ql/lib/semmle/code/cpp/ir/implementation/TempVariableTag.qll",
    "csharp/ql/src/experimental/ir/implementation/TempVariableTag.qll"
  ],
  "IR Opcode": [
    "cpp/ql/lib/semmle/code/cpp/ir/implementation/Opcode.qll",
    "csharp/ql/src/experimental/ir/implementation/Opcode.qll"
  ],
  "IR SSAConsistency": [
    "cpp/ql/lib/semmle/code/cpp/ir/implementation/unaliased_ssa/internal/SSAConsistency.qll",
    "cpp/ql/lib/semmle/code/cpp/ir/implementation/aliased_ssa/internal/SSAConsistency.qll",
    "csharp/ql/src/experimental/ir/implementation/unaliased_ssa/internal/SSAConsistency.qll"
  ],
  "C++ IR InstructionImports": [
    "cpp/ql/lib/semmle/code/cpp/ir/implementation/raw/internal/InstructionImports.qll",
    "cpp/ql/lib/semmle/code/cpp/ir/implementation/unaliased_ssa/internal/InstructionImports.qll",
    "cpp/ql/lib/semmle/code/cpp/ir/implementation/aliased_ssa/internal/InstructionImports.qll"
  ],
  "C++ IR IRImports": [
    "cpp/ql/lib/semmle/code/cpp/ir/implementation/raw/internal/IRImports.qll",
    "cpp/ql/lib/semmle/code/cpp/ir/implementation/unaliased_ssa/internal/IRImports.qll",
    "cpp/ql/lib/semmle/code/cpp/ir/implementation/aliased_ssa/internal/IRImports.qll"
  ],
  "C++ IR IRBlockImports": [
    "cpp/ql/lib/semmle/code/cpp/ir/implementation/raw/internal/IRBlockImports.qll",
    "cpp/ql/lib/semmle/code/cpp/ir/implementation/unaliased_ssa/internal/IRBlockImports.qll",
    "cpp/ql/lib/semmle/code/cpp/ir/implementation/aliased_ssa/internal/IRBlockImports.qll"
  ],
  "C++ IR IRFunctionImports": [
    "cpp/ql/lib/semmle/code/cpp/ir/implementation/raw/internal/IRFunctionImports.qll",
    "cpp/ql/lib/semmle/code/cpp/ir/implementation/unaliased_ssa/internal/IRFunctionImports.qll",
    "cpp/ql/lib/semmle/code/cpp/ir/implementation/aliased_ssa/internal/IRFunctionImports.qll"
  ],
  "C++ IR IRVariableImports": [
    "cpp/ql/lib/semmle/code/cpp/ir/implementation/raw/internal/IRVariableImports.qll",
    "cpp/ql/lib/semmle/code/cpp/ir/implementation/unaliased_ssa/internal/IRVariableImports.qll",
    "cpp/ql/lib/semmle/code/cpp/ir/implementation/aliased_ssa/internal/IRVariableImports.qll"
  ],
  "C++ IR OperandImports": [
    "cpp/ql/lib/semmle/code/cpp/ir/implementation/raw/internal/OperandImports.qll",
    "cpp/ql/lib/semmle/code/cpp/ir/implementation/unaliased_ssa/internal/OperandImports.qll",
    "cpp/ql/lib/semmle/code/cpp/ir/implementation/aliased_ssa/internal/OperandImports.qll"
  ],
  "C++ IR PrintIRImports": [
    "cpp/ql/lib/semmle/code/cpp/ir/implementation/raw/internal/PrintIRImports.qll",
    "cpp/ql/lib/semmle/code/cpp/ir/implementation/unaliased_ssa/internal/PrintIRImports.qll",
    "cpp/ql/lib/semmle/code/cpp/ir/implementation/aliased_ssa/internal/PrintIRImports.qll"
  ],
  "C++ SSA SSAConstructionImports": [
    "cpp/ql/lib/semmle/code/cpp/ir/implementation/unaliased_ssa/internal/SSAConstructionImports.qll",
    "cpp/ql/lib/semmle/code/cpp/ir/implementation/aliased_ssa/internal/SSAConstructionImports.qll"
  ],
  "SSA AliasAnalysis": [
    "cpp/ql/lib/semmle/code/cpp/ir/implementation/unaliased_ssa/internal/AliasAnalysis.qll",
    "cpp/ql/lib/semmle/code/cpp/ir/implementation/aliased_ssa/internal/AliasAnalysis.qll",
    "csharp/ql/src/experimental/ir/implementation/unaliased_ssa/internal/AliasAnalysis.qll"
  ],
  "SSA PrintAliasAnalysis": [
    "cpp/ql/lib/semmle/code/cpp/ir/implementation/unaliased_ssa/internal/PrintAliasAnalysis.qll",
    "cpp/ql/lib/semmle/code/cpp/ir/implementation/aliased_ssa/internal/PrintAliasAnalysis.qll"
  ],
  "C++ SSA AliasAnalysisImports": [
    "cpp/ql/lib/semmle/code/cpp/ir/implementation/unaliased_ssa/internal/AliasAnalysisImports.qll",
    "cpp/ql/lib/semmle/code/cpp/ir/implementation/aliased_ssa/internal/AliasAnalysisImports.qll"
  ],
  "C++ IR ValueNumberingImports": [
    "cpp/ql/lib/semmle/code/cpp/ir/implementation/raw/gvn/internal/ValueNumberingImports.qll",
    "cpp/ql/lib/semmle/code/cpp/ir/implementation/unaliased_ssa/gvn/internal/ValueNumberingImports.qll",
    "cpp/ql/lib/semmle/code/cpp/ir/implementation/aliased_ssa/gvn/internal/ValueNumberingImports.qll"
  ],
  "IR SSA SimpleSSA": [
    "cpp/ql/lib/semmle/code/cpp/ir/implementation/unaliased_ssa/internal/SimpleSSA.qll",
    "csharp/ql/src/experimental/ir/implementation/unaliased_ssa/internal/SimpleSSA.qll"
  ],
  "IR AliasConfiguration (unaliased_ssa)": [
    "cpp/ql/lib/semmle/code/cpp/ir/implementation/unaliased_ssa/internal/AliasConfiguration.qll",
    "csharp/ql/src/experimental/ir/implementation/unaliased_ssa/internal/AliasConfiguration.qll"
  ],
  "IR SSA SSAConstruction": [
    "cpp/ql/lib/semmle/code/cpp/ir/implementation/unaliased_ssa/internal/SSAConstruction.qll",
    "cpp/ql/lib/semmle/code/cpp/ir/implementation/aliased_ssa/internal/SSAConstruction.qll",
    "csharp/ql/src/experimental/ir/implementation/unaliased_ssa/internal/SSAConstruction.qll"
  ],
  "IR SSA PrintSSA": [
    "cpp/ql/lib/semmle/code/cpp/ir/implementation/unaliased_ssa/internal/PrintSSA.qll",
    "cpp/ql/lib/semmle/code/cpp/ir/implementation/aliased_ssa/internal/PrintSSA.qll",
    "csharp/ql/src/experimental/ir/implementation/unaliased_ssa/internal/PrintSSA.qll"
  ],
  "IR ValueNumberInternal": [
    "cpp/ql/lib/semmle/code/cpp/ir/implementation/raw/gvn/internal/ValueNumberingInternal.qll",
    "cpp/ql/lib/semmle/code/cpp/ir/implementation/unaliased_ssa/gvn/internal/ValueNumberingInternal.qll",
    "cpp/ql/lib/semmle/code/cpp/ir/implementation/aliased_ssa/gvn/internal/ValueNumberingInternal.qll",
    "csharp/ql/src/experimental/ir/implementation/raw/gvn/internal/ValueNumberingInternal.qll",
    "csharp/ql/src/experimental/ir/implementation/unaliased_ssa/gvn/internal/ValueNumberingInternal.qll"
  ],
  "C++ IR ValueNumber": [
    "cpp/ql/lib/semmle/code/cpp/ir/implementation/raw/gvn/ValueNumbering.qll",
    "cpp/ql/lib/semmle/code/cpp/ir/implementation/unaliased_ssa/gvn/ValueNumbering.qll",
    "cpp/ql/lib/semmle/code/cpp/ir/implementation/aliased_ssa/gvn/ValueNumbering.qll",
    "csharp/ql/src/experimental/ir/implementation/raw/gvn/ValueNumbering.qll",
    "csharp/ql/src/experimental/ir/implementation/unaliased_ssa/gvn/ValueNumbering.qll"
  ],
  "C++ IR PrintValueNumbering": [
    "cpp/ql/lib/semmle/code/cpp/ir/implementation/raw/gvn/PrintValueNumbering.qll",
    "cpp/ql/lib/semmle/code/cpp/ir/implementation/unaliased_ssa/gvn/PrintValueNumbering.qll",
    "cpp/ql/lib/semmle/code/cpp/ir/implementation/aliased_ssa/gvn/PrintValueNumbering.qll",
    "csharp/ql/src/experimental/ir/implementation/raw/gvn/PrintValueNumbering.qll",
    "csharp/ql/src/experimental/ir/implementation/unaliased_ssa/gvn/PrintValueNumbering.qll"
  ],
  "C++ IR ConstantAnalysis": [
    "cpp/ql/lib/semmle/code/cpp/ir/implementation/raw/constant/ConstantAnalysis.qll",
    "cpp/ql/lib/semmle/code/cpp/ir/implementation/unaliased_ssa/constant/ConstantAnalysis.qll",
    "cpp/ql/lib/semmle/code/cpp/ir/implementation/aliased_ssa/constant/ConstantAnalysis.qll"
  ],
  "C++ IR PrintConstantAnalysis": [
    "cpp/ql/lib/semmle/code/cpp/ir/implementation/raw/constant/PrintConstantAnalysis.qll",
    "cpp/ql/lib/semmle/code/cpp/ir/implementation/unaliased_ssa/constant/PrintConstantAnalysis.qll",
    "cpp/ql/lib/semmle/code/cpp/ir/implementation/aliased_ssa/constant/PrintConstantAnalysis.qll"
  ],
  "C++ IR ReachableBlock": [
    "cpp/ql/lib/semmle/code/cpp/ir/implementation/raw/internal/reachability/ReachableBlock.qll",
    "cpp/ql/lib/semmle/code/cpp/ir/implementation/unaliased_ssa/internal/reachability/ReachableBlock.qll"
  ],
  "C++ IR PrintReachableBlock": [
    "cpp/ql/lib/semmle/code/cpp/ir/implementation/raw/internal/reachability/PrintReachableBlock.qll",
    "cpp/ql/lib/semmle/code/cpp/ir/implementation/unaliased_ssa/internal/reachability/PrintReachableBlock.qll"
  ],
  "C++ IR Dominance": [
    "cpp/ql/lib/semmle/code/cpp/ir/implementation/raw/internal/reachability/Dominance.qll",
    "cpp/ql/lib/semmle/code/cpp/ir/implementation/unaliased_ssa/internal/reachability/Dominance.qll"
  ],
  "C++ IR PrintDominance": [
    "cpp/ql/lib/semmle/code/cpp/ir/implementation/raw/internal/reachability/PrintDominance.qll",
    "cpp/ql/lib/semmle/code/cpp/ir/implementation/unaliased_ssa/internal/reachability/PrintDominance.qll"
  ],
  "C# IR InstructionImports": [
    "csharp/ql/src/experimental/ir/implementation/raw/internal/InstructionImports.qll",
    "csharp/ql/src/experimental/ir/implementation/unaliased_ssa/internal/InstructionImports.qll"
  ],
  "C# IR IRImports": [
    "csharp/ql/src/experimental/ir/implementation/raw/internal/IRImports.qll",
    "csharp/ql/src/experimental/ir/implementation/unaliased_ssa/internal/IRImports.qll"
  ],
  "C# IR IRBlockImports": [
    "csharp/ql/src/experimental/ir/implementation/raw/internal/IRBlockImports.qll",
    "csharp/ql/src/experimental/ir/implementation/unaliased_ssa/internal/IRBlockImports.qll"
  ],
  "C# IR IRFunctionImports": [
    "csharp/ql/src/experimental/ir/implementation/raw/internal/IRFunctionImports.qll",
    "csharp/ql/src/experimental/ir/implementation/unaliased_ssa/internal/IRFunctionImports.qll"
  ],
  "C# IR IRVariableImports": [
    "csharp/ql/src/experimental/ir/implementation/raw/internal/IRVariableImports.qll",
    "csharp/ql/src/experimental/ir/implementation/unaliased_ssa/internal/IRVariableImports.qll"
  ],
  "C# IR OperandImports": [
    "csharp/ql/src/experimental/ir/implementation/raw/internal/OperandImports.qll",
    "csharp/ql/src/experimental/ir/implementation/unaliased_ssa/internal/OperandImports.qll"
  ],
  "C# IR PrintIRImports": [
    "csharp/ql/src/experimental/ir/implementation/raw/internal/PrintIRImports.qll",
    "csharp/ql/src/experimental/ir/implementation/unaliased_ssa/internal/PrintIRImports.qll"
  ],
  "C# IR ValueNumberingImports": [
    "csharp/ql/src/experimental/ir/implementation/raw/gvn/internal/ValueNumberingImports.qll",
    "csharp/ql/src/experimental/ir/implementation/unaliased_ssa/gvn/internal/ValueNumberingImports.qll"
  ],
  "C# ControlFlowReachability": [
    "csharp/ql/lib/semmle/code/csharp/dataflow/internal/ControlFlowReachability.qll",
    "csharp/ql/lib/semmle/code/csharp/dataflow/internal/rangeanalysis/ControlFlowReachability.qll"
  ],
  "Inline Test Expectations": [
    "cpp/ql/test/TestUtilities/InlineExpectationsTest.qll",
    "csharp/ql/test/TestUtilities/InlineExpectationsTest.qll",
    "java/ql/test/TestUtilities/InlineExpectationsTest.qll",
    "python/ql/test/TestUtilities/InlineExpectationsTest.qll",
    "ruby/ql/test/TestUtilities/InlineExpectationsTest.qll"
  ],
  "C++ ExternalAPIs": [
    "cpp/ql/src/Security/CWE/CWE-020/ExternalAPIs.qll",
    "cpp/ql/src/Security/CWE/CWE-020/ir/ExternalAPIs.qll"
  ],
  "C++ SafeExternalAPIFunction": [
    "cpp/ql/src/Security/CWE/CWE-020/SafeExternalAPIFunction.qll",
    "cpp/ql/src/Security/CWE/CWE-020/ir/SafeExternalAPIFunction.qll"
  ],
  "XML": [
    "cpp/ql/lib/semmle/code/cpp/XML.qll",
    "csharp/ql/lib/semmle/code/csharp/XML.qll",
    "java/ql/lib/semmle/code/xml/XML.qll",
    "javascript/ql/lib/semmle/javascript/XML.qll",
    "python/ql/lib/semmle/python/xml/XML.qll"
  ],
  "DuplicationProblems.inc.qhelp": [
    "cpp/ql/src/Metrics/Files/DuplicationProblems.inc.qhelp",
    "javascript/ql/src/Metrics/DuplicationProblems.inc.qhelp",
    "python/ql/src/Metrics/DuplicationProblems.inc.qhelp"
  ],
  "CommentedOutCodeQuery.inc.qhelp": [
    "cpp/ql/src/Documentation/CommentedOutCodeQuery.inc.qhelp",
    "python/ql/src/Lexical/CommentedOutCodeQuery.inc.qhelp",
    "csharp/ql/src/Bad Practices/Comments/CommentedOutCodeQuery.inc.qhelp",
    "java/ql/src/Violations of Best Practice/Comments/CommentedOutCodeQuery.inc.qhelp",
    "javascript/ql/src/Comments/CommentedOutCodeQuery.inc.qhelp"
  ],
  "FLinesOfCodeReferences.inc.qhelp": [
    "java/ql/src/Metrics/Files/FLinesOfCodeReferences.inc.qhelp",
    "javascript/ql/src/Metrics/FLinesOfCodeReferences.inc.qhelp"
  ],
  "FCommentRatioCommon.inc.qhelp": [
    "java/ql/src/Metrics/Files/FCommentRatioCommon.inc.qhelp",
    "javascript/ql/src/Metrics/FCommentRatioCommon.inc.qhelp"
  ],
  "FLinesOfCodeOverview.inc.qhelp": [
    "java/ql/src/Metrics/Files/FLinesOfCodeOverview.inc.qhelp",
    "javascript/ql/src/Metrics/FLinesOfCodeOverview.inc.qhelp"
  ],
  "CommentedOutCodeMetricOverview.inc.qhelp": [
    "cpp/ql/src/Metrics/Files/CommentedOutCodeMetricOverview.inc.qhelp",
    "csharp/ql/src/Metrics/Files/CommentedOutCodeMetricOverview.inc.qhelp",
    "java/ql/src/Metrics/Files/CommentedOutCodeMetricOverview.inc.qhelp",
    "javascript/ql/src/Comments/CommentedOutCodeMetricOverview.inc.qhelp",
    "python/ql/src/Lexical/CommentedOutCodeMetricOverview.inc.qhelp"
  ],
  "FLinesOfDuplicatedCodeCommon.inc.qhelp": [
    "cpp/ql/src/Metrics/Files/FLinesOfDuplicatedCodeCommon.inc.qhelp",
    "java/ql/src/Metrics/Files/FLinesOfDuplicatedCodeCommon.inc.qhelp",
    "javascript/ql/src/Metrics/FLinesOfDuplicatedCodeCommon.inc.qhelp",
    "python/ql/src/Metrics/FLinesOfDuplicatedCodeCommon.inc.qhelp"
  ],
  "CommentedOutCodeReferences.inc.qhelp": [
    "cpp/ql/src/Metrics/Files/CommentedOutCodeReferences.inc.qhelp",
    "csharp/ql/src/Metrics/Files/CommentedOutCodeReferences.inc.qhelp",
    "java/ql/src/Metrics/Files/CommentedOutCodeReferences.inc.qhelp",
    "javascript/ql/src/Comments/CommentedOutCodeReferences.inc.qhelp",
    "python/ql/src/Lexical/CommentedOutCodeReferences.inc.qhelp"
  ],
  "IDE Contextual Queries": [
    "cpp/ql/src/IDEContextual.qll",
    "csharp/ql/src/IDEContextual.qll",
    "java/ql/src/IDEContextual.qll",
    "javascript/ql/src/IDEContextual.qll",
    "python/ql/src/analysis/IDEContextual.qll"
  ],
  "SSA C#": [
    "csharp/ql/lib/semmle/code/csharp/dataflow/internal/SsaImplCommon.qll",
    "csharp/ql/lib/semmle/code/csharp/controlflow/internal/pressa/SsaImplCommon.qll",
    "csharp/ql/lib/semmle/code/csharp/dataflow/internal/basessa/SsaImplCommon.qll",
    "csharp/ql/lib/semmle/code/cil/internal/SsaImplCommon.qll",
    "ruby/ql/lib/codeql/ruby/dataflow/internal/SsaImplCommon.qll"
  ],
  "CryptoAlgorithms Python/JS": [
    "javascript/ql/lib/semmle/javascript/security/CryptoAlgorithms.qll",
    "python/ql/lib/semmle/python/concepts/CryptoAlgorithms.qll"
  ],
  "SensitiveDataHeuristics Python/JS": [
    "javascript/ql/lib/semmle/javascript/security/internal/SensitiveDataHeuristics.qll",
    "python/ql/lib/semmle/python/security/internal/SensitiveDataHeuristics.qll"
  ],
  "ReDoS Util Python/JS": [
    "javascript/ql/lib/semmle/javascript/security/performance/ReDoSUtil.qll",
    "python/ql/lib/semmle/python/security/performance/ReDoSUtil.qll"
  ],
  "ReDoS Exponential Python/JS": [
    "javascript/ql/lib/semmle/javascript/security/performance/ExponentialBackTracking.qll",
    "python/ql/lib/semmle/python/security/performance/ExponentialBackTracking.qll"
  ],
  "ReDoS Polynomial Python/JS": [
    "javascript/ql/lib/semmle/javascript/security/performance/SuperlinearBackTracking.qll",
<<<<<<< HEAD
    "python/ql/lib/semmle/python/security/performance/SuperlinearBackTracking.qll",
    "ruby/ql/lib/codeql/ruby/regexp/SuperlinearBackTracking.qll"
  ],
  "CFG": [
    "csharp/ql/lib/semmle/code/csharp/controlflow/internal/ControlFlowGraphImplShared.qll",
    "ruby/ql/lib/codeql/ruby/controlflow/internal/ControlFlowGraphImplShared.qll"
  ],
  "TypeTracker": [
    "python/ql/lib/semmle/python/dataflow/new/internal/TypeTracker.qll",
    "ruby/ql/lib/codeql/ruby/typetracking/TypeTracker.qll"
=======
    "python/ql/lib/semmle/python/security/performance/SuperlinearBackTracking.qll"
  ],
  "CodeQL Tutorial": [
    "cpp/ql/lib/tutorial.qll",
    "csharp/ql/lib/tutorial.qll",
    "java/ql/lib/tutorial.qll",
    "javascript/ql/lib/tutorial.qll",
    "python/ql/lib/tutorial.qll"
>>>>>>> b2e4276b
  ]
}<|MERGE_RESOLUTION|>--- conflicted
+++ resolved
@@ -469,7 +469,6 @@
   ],
   "ReDoS Polynomial Python/JS": [
     "javascript/ql/lib/semmle/javascript/security/performance/SuperlinearBackTracking.qll",
-<<<<<<< HEAD
     "python/ql/lib/semmle/python/security/performance/SuperlinearBackTracking.qll",
     "ruby/ql/lib/codeql/ruby/regexp/SuperlinearBackTracking.qll"
   ],
@@ -480,15 +479,13 @@
   "TypeTracker": [
     "python/ql/lib/semmle/python/dataflow/new/internal/TypeTracker.qll",
     "ruby/ql/lib/codeql/ruby/typetracking/TypeTracker.qll"
-=======
-    "python/ql/lib/semmle/python/security/performance/SuperlinearBackTracking.qll"
   ],
   "CodeQL Tutorial": [
     "cpp/ql/lib/tutorial.qll",
     "csharp/ql/lib/tutorial.qll",
     "java/ql/lib/tutorial.qll",
     "javascript/ql/lib/tutorial.qll",
-    "python/ql/lib/tutorial.qll"
->>>>>>> b2e4276b
+    "python/ql/lib/tutorial.qll",
+    "ruby/ql/lib/tutorial.qll"
   ]
 }