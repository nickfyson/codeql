--- conflicted
+++ resolved
@@ -67,7 +67,6 @@
     sink(p->y); // not tainted
 }
 
-<<<<<<< HEAD
 void getNumber(std::shared_ptr<int> ptr) {
   *ptr = source();
 }
@@ -76,7 +75,8 @@
   std::shared_ptr<int> p(new int);
   getNumber(p);
   sink(*p); // $ ast MISSING: ir
-=======
+}
+
 struct B {
   A a1;
   A a2;
@@ -102,5 +102,4 @@
   std::unique_ptr<A> p = std::unique_ptr<A>(new A);
   taint_x(p.get());
   sink(p->x); // $ ast MISSING: ir
->>>>>>> 2d618d6b
 }