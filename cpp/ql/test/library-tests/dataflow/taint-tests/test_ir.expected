| format.cpp:157:7:157:22 | (int)... | format.cpp:147:12:147:25 | call to source |
| format.cpp:157:7:157:22 | access to array | format.cpp:147:12:147:25 | call to source |
| format.cpp:158:7:158:27 | ... + ... | format.cpp:148:16:148:30 | call to source |
| stl.cpp:71:7:71:7 | (const char *)... | stl.cpp:67:12:67:17 | call to source |
| stl.cpp:71:7:71:7 | a | stl.cpp:67:12:67:17 | call to source |
<<<<<<< HEAD
| stl.cpp:142:7:142:8 | cs | stl.cpp:137:19:137:24 | call to source |
| stl.cpp:142:7:142:8 | cs | stl.cpp:137:19:137:26 | (const char *)... |
=======
| swap1.cpp:60:12:60:16 | data1 | swap1.cpp:58:15:58:20 | call to source |
| swap1.cpp:65:12:65:16 | data1 | swap1.cpp:58:15:58:20 | call to source |
| swap1.cpp:66:12:66:16 | data1 | swap1.cpp:58:15:58:20 | call to source |
| swap1.cpp:70:13:70:17 | data1 | swap1.cpp:69:16:69:21 | call to source |
| swap1.cpp:75:13:75:17 | data1 | swap1.cpp:69:16:69:21 | call to source |
| swap1.cpp:84:12:84:16 | data1 | swap1.cpp:82:15:82:20 | call to source |
| swap1.cpp:89:12:89:16 | data1 | swap1.cpp:82:15:82:20 | call to source |
| swap1.cpp:90:12:90:16 | data1 | swap1.cpp:82:15:82:20 | call to source |
| swap1.cpp:98:20:98:24 | data1 | swap1.cpp:96:23:96:28 | call to source |
| swap1.cpp:102:18:102:22 | data1 | swap1.cpp:96:23:96:28 | call to source |
| swap2.cpp:60:12:60:16 | data1 | swap2.cpp:58:15:58:20 | call to source |
| swap2.cpp:65:12:65:16 | data1 | swap2.cpp:58:15:58:20 | call to source |
| swap2.cpp:66:12:66:16 | data1 | swap2.cpp:58:15:58:20 | call to source |
| swap2.cpp:70:13:70:17 | data1 | swap2.cpp:69:16:69:21 | call to source |
| swap2.cpp:75:13:75:17 | data1 | swap2.cpp:69:16:69:21 | call to source |
| swap2.cpp:84:12:84:16 | data1 | swap2.cpp:82:15:82:20 | call to source |
| swap2.cpp:89:12:89:16 | data1 | swap2.cpp:82:15:82:20 | call to source |
| swap2.cpp:90:12:90:16 | data1 | swap2.cpp:82:15:82:20 | call to source |
| swap2.cpp:98:20:98:24 | data1 | swap2.cpp:96:23:96:28 | call to source |
| swap2.cpp:102:18:102:22 | data1 | swap2.cpp:96:23:96:28 | call to source |
>>>>>>> 03c6d7a7
| taint.cpp:8:8:8:13 | clean1 | taint.cpp:4:27:4:33 | source1 |
| taint.cpp:16:8:16:14 | source1 | taint.cpp:12:22:12:27 | call to source |
| taint.cpp:17:8:17:16 | ++ ... | taint.cpp:12:22:12:27 | call to source |
| taint.cpp:89:11:89:11 | b | taint.cpp:71:22:71:27 | call to source |
| taint.cpp:90:11:90:11 | c | taint.cpp:72:7:72:12 | call to source |
| taint.cpp:91:11:91:11 | d | taint.cpp:77:7:77:12 | call to source |
| taint.cpp:93:11:93:11 | b | taint.cpp:71:22:71:27 | call to source |
| taint.cpp:94:11:94:11 | c | taint.cpp:72:7:72:12 | call to source |
| taint.cpp:109:7:109:13 | access to array | taint.cpp:105:12:105:17 | call to source |
| taint.cpp:110:7:110:13 | access to array | taint.cpp:105:12:105:17 | call to source |
| taint.cpp:111:7:111:13 | access to array | taint.cpp:106:12:106:17 | call to source |
| taint.cpp:112:7:112:13 | access to array | taint.cpp:106:12:106:17 | call to source |
| taint.cpp:129:7:129:9 | * ... | taint.cpp:120:11:120:16 | call to source |
| taint.cpp:130:7:130:9 | * ... | taint.cpp:127:8:127:13 | call to source |
| taint.cpp:134:7:134:9 | * ... | taint.cpp:120:11:120:16 | call to source |
| taint.cpp:151:7:151:12 | call to select | taint.cpp:151:20:151:25 | call to source |
| taint.cpp:167:8:167:13 | call to source | taint.cpp:167:8:167:13 | call to source |
| taint.cpp:168:8:168:14 | tainted | taint.cpp:164:19:164:24 | call to source |
| taint.cpp:181:8:181:9 | * ... | taint.cpp:185:11:185:16 | call to source |
| taint.cpp:210:7:210:7 | x | taint.cpp:207:6:207:11 | call to source |
| taint.cpp:215:7:215:7 | x | taint.cpp:207:6:207:11 | call to source |
| taint.cpp:216:7:216:7 | y | taint.cpp:207:6:207:11 | call to source |
| taint.cpp:229:3:229:6 | t | taint.cpp:223:10:223:15 | call to source |
| taint.cpp:233:8:233:8 | call to operator() | taint.cpp:223:10:223:15 | call to source |
| taint.cpp:244:3:244:6 | t | taint.cpp:223:10:223:15 | call to source |
| taint.cpp:250:8:250:8 | a | taint.cpp:223:10:223:15 | call to source |
| taint.cpp:256:8:256:8 | (reference dereference) | taint.cpp:223:10:223:15 | call to source |
| taint.cpp:280:7:280:7 | t | taint.cpp:275:6:275:11 | call to source |
| taint.cpp:289:7:289:7 | t | taint.cpp:275:6:275:11 | call to source |
| taint.cpp:290:7:290:7 | x | taint.cpp:275:6:275:11 | call to source |
| taint.cpp:291:7:291:7 | y | taint.cpp:275:6:275:11 | call to source |
| taint.cpp:337:7:337:7 | t | taint.cpp:330:6:330:11 | call to source |
| taint.cpp:350:7:350:7 | t | taint.cpp:330:6:330:11 | call to source |
| taint.cpp:382:7:382:7 | a | taint.cpp:377:23:377:28 | source |
| taint.cpp:429:7:429:7 | b | taint.cpp:428:13:428:18 | call to source |
| taint.cpp:430:9:430:14 | member | taint.cpp:428:13:428:18 | call to source |
| taint.cpp:465:7:465:7 | x | taint.cpp:462:6:462:11 | call to source |
| taint.cpp:470:7:470:7 | x | taint.cpp:462:6:462:11 | call to source |
| taint.cpp:485:7:485:10 | line | taint.cpp:480:26:480:32 | source1 |<|MERGE_RESOLUTION|>--- conflicted
+++ resolved
@@ -3,10 +3,8 @@
 | format.cpp:158:7:158:27 | ... + ... | format.cpp:148:16:148:30 | call to source |
 | stl.cpp:71:7:71:7 | (const char *)... | stl.cpp:67:12:67:17 | call to source |
 | stl.cpp:71:7:71:7 | a | stl.cpp:67:12:67:17 | call to source |
-<<<<<<< HEAD
 | stl.cpp:142:7:142:8 | cs | stl.cpp:137:19:137:24 | call to source |
 | stl.cpp:142:7:142:8 | cs | stl.cpp:137:19:137:26 | (const char *)... |
-=======
 | swap1.cpp:60:12:60:16 | data1 | swap1.cpp:58:15:58:20 | call to source |
 | swap1.cpp:65:12:65:16 | data1 | swap1.cpp:58:15:58:20 | call to source |
 | swap1.cpp:66:12:66:16 | data1 | swap1.cpp:58:15:58:20 | call to source |
@@ -27,7 +25,6 @@
 | swap2.cpp:90:12:90:16 | data1 | swap2.cpp:82:15:82:20 | call to source |
 | swap2.cpp:98:20:98:24 | data1 | swap2.cpp:96:23:96:28 | call to source |
 | swap2.cpp:102:18:102:22 | data1 | swap2.cpp:96:23:96:28 | call to source |
->>>>>>> 03c6d7a7
 | taint.cpp:8:8:8:13 | clean1 | taint.cpp:4:27:4:33 | source1 |
 | taint.cpp:16:8:16:14 | source1 | taint.cpp:12:22:12:27 | call to source |
 | taint.cpp:17:8:17:16 | ++ ... | taint.cpp:12:22:12:27 | call to source |
