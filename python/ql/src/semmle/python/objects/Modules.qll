import python

private import semmle.python.objects.TObject
private import semmle.python.objects.ObjectInternal
private import semmle.python.pointsto.PointsTo
private import semmle.python.pointsto.MRO
private import semmle.python.pointsto.PointsToContext
private import semmle.python.types.Builtins

/** A class representing modules */
abstract class ModuleObjectInternal extends ObjectInternal {

    /** Gets the source scope of this module, if it has one. */
    abstract Module getSourceModule();

    override predicate callResult(ObjectInternal obj, CfgOrigin origin) {
        // Modules aren't callable
        none()
    }

    override predicate callResult(PointsToContext callee, ObjectInternal obj, CfgOrigin origin) {
        // Modules aren't callable
        none()
    }

    override boolean isClass() { result = false }

    override predicate notTestableForEquality() { none() }

    override boolean booleanValue() {
        result = true
    }

    override ObjectInternal getClass() {
        result = ObjectInternal::moduleType()
    }

    override boolean isDescriptor() { result = false }

    pragma [noinline] override predicate descriptorGetClass(ObjectInternal cls, ObjectInternal value, CfgOrigin origin) { none() }

    pragma [noinline] override predicate descriptorGetInstance(ObjectInternal instance, ObjectInternal value, CfgOrigin origin) { none() }

    pragma [noinline] override predicate binds(ObjectInternal instance, string name, ObjectInternal descriptor) { none() }

    override int length() { none() }

    override predicate subscriptUnknown() { any() }

    /** Holds if this module is a `__init__.py` module. */
    predicate isInitModule() {
        any(PackageObjectInternal package).getInitModule() = this
    }

<<<<<<< HEAD
    override predicate contextSensitiveCallee() { none() }
=======
    /* Modules aren't iterable */
    override ObjectInternal getIterNext() { none() }
>>>>>>> fad37bd6

}

/** A class representing built-in modules */
class BuiltinModuleObjectInternal extends ModuleObjectInternal, TBuiltinModuleObject {

    override Builtin getBuiltin() {
        this = TBuiltinModuleObject(result)
    }

    override string toString() {
        result = "Module " + this.getBuiltin().getName()
    }

    override string getName() {
        result = this.getBuiltin().getName()
    }

    override predicate introducedAt(ControlFlowNode node, PointsToContext context) {
        none()
    }

    override ClassDecl getClassDeclaration() {
        none()
    }

    override Module getSourceModule() {
        none()
    }

    override int intValue() {
        none()
    }

    override string strValue() {
        none()
    }

    override predicate calleeAndOffset(Function scope, int paramOffset) {
        none()
    }

    pragma [noinline] override predicate attribute(string name, ObjectInternal value, CfgOrigin origin) {
        value = ObjectInternal::fromBuiltin(this.getBuiltin().getMember(name)) and
        origin = CfgOrigin::unknown()
    }

    pragma [noinline] override predicate attributesUnknown() { none() }

    override ControlFlowNode getOrigin() {
        none()
    }

}

/** A class representing packages */
class PackageObjectInternal extends ModuleObjectInternal, TPackageObject {

    override Builtin getBuiltin() {
        none()
    }

    override string toString() {
        result = "Package " + this.getName()
    }

    /** Gets the folder for this package */
    Folder getFolder() {
        this = TPackageObject(result)
    }

    override string getName() {
        result = moduleNameFromFile(this.getFolder())
    }

    override predicate introducedAt(ControlFlowNode node, PointsToContext context) {
        none()
    }

    override ClassDecl getClassDeclaration() {
        none()
    }

    override Module getSourceModule() {
        result.getFile() = this.getFolder().getFile("__init__.py")
    }

    /** Gets the init module of this package */
    PythonModuleObjectInternal getInitModule() {
        result = TPythonModule(this.getSourceModule())
    }

    predicate hasNoInitModule() {
        exists(Folder f |
            f = this.getFolder() and
            not exists(f.getFile("__init__.py"))
        )
    }

    /** Gets the submodule `name` of this package */
    ModuleObjectInternal submodule(string name) {
        exists(string fullName, int lastDotIndex |
            fullName = result.getName() and
            lastDotIndex = max(fullName.indexOf(".")) and
            name = fullName.substring(lastDotIndex + 1, fullName.length()) and
            this.getName() = fullName.substring(0, lastDotIndex)
        )
    }

    override int intValue() {
        none()
    }

    override string strValue() {
        none()
    }

    override predicate calleeAndOffset(Function scope, int paramOffset) {
        none()
    }

    pragma [noinline] override predicate attribute(string name, ObjectInternal value, CfgOrigin origin) {
        this.getInitModule().attribute(name, value, origin)
        or
        exists(Module init |
            init = this.getSourceModule() and
            (
                /* There is no variable shadowing the name of the child module */
                not exists(EssaVariable var | var.getAUse() = init.getANormalExit() and var.getSourceVariable().getName() = name)
                or
                /* The variable shadowing the name of the child module is undefined at exit */
                ModuleAttributes::pointsToAtExit(init, name, ObjectInternal::undefined(), _)
            ) and
            not name = "__init__" and
            value = this.submodule(name) and
            origin = CfgOrigin::fromObject(value)
        )
        or
        this.hasNoInitModule() and
        exists(ModuleObjectInternal mod |
            mod = this.submodule(name) and
            value = mod |
            origin = CfgOrigin::fromObject(mod)
        )
    }

    pragma [noinline] override predicate attributesUnknown() { none() }

    override ControlFlowNode getOrigin() {
        exists(Module package |
            package.isPackage() and
            package.getPath() = this.getFolder() and
            result = package.getEntryNode()
        )
    }

}

/** A class representing Python modules */
class PythonModuleObjectInternal extends ModuleObjectInternal, TPythonModule {

    override Builtin getBuiltin() {
        none()
    }

    override string toString() {
        result = this.getSourceModule().toString()
    }

    override string getName() {
        result = this.getSourceModule().getName()
    }

    override predicate introducedAt(ControlFlowNode node, PointsToContext context) {
        none()
    }

    override ClassDecl getClassDeclaration() {
        none()
    }

    override Module getSourceModule() {
        this = TPythonModule(result)
    }

    override int intValue() {
        none()
    }

    override string strValue() {
        none()
    }

    override predicate calleeAndOffset(Function scope, int paramOffset) {
        none()
    }

    pragma [noinline] override predicate attribute(string name, ObjectInternal value, CfgOrigin origin) {
        ModuleAttributes::pointsToAtExit(this.getSourceModule(), name, value, origin)
    }

    pragma [noinline] override predicate attributesUnknown() { none() }

    override ControlFlowNode getOrigin() {
        result = this.getSourceModule().getEntryNode()
    }

}

/** A class representing a module that is missing from the DB, but inferred to exists from imports. */
class AbsentModuleObjectInternal extends ModuleObjectInternal, TAbsentModule {

    override Builtin getBuiltin() {
        none()
    }

    override string toString() {
        if exists(Module m, SyntaxError se | se.getFile() = m.getFile() and m.getName() = this.getName()) then
            result = "Unparsable module " + this.getName()
        else
            result = "Missing module " + this.getName()
    }

    override string getName() {
        this = TAbsentModule(result)
    }

    override predicate introducedAt(ControlFlowNode node, PointsToContext context) {
        missing_imported_module(node, context, this.getName())
    }

    override ClassDecl getClassDeclaration() {
        none()
    }

    override Module getSourceModule() {
        none()
    }

    override int intValue() {
        none()
    }

    override string strValue() {
        none()
    }

    override predicate calleeAndOffset(Function scope, int paramOffset) {
        none()
    }

    pragma [noinline] override predicate attribute(string name, ObjectInternal value, CfgOrigin origin) {
        value = TAbsentModuleAttribute(this, name) and origin = CfgOrigin::unknown()
    }

    pragma [noinline] override predicate attributesUnknown() { none() }

    override ControlFlowNode getOrigin() {
        none()
    }

    override predicate isMissing() {
        any()
    }

}

/** A class representing an attribute of a missing module. */
class AbsentModuleAttributeObjectInternal extends ObjectInternal, TAbsentModuleAttribute {

    override Builtin getBuiltin() {
        none()
    }

    override string toString() {
        exists(ModuleObjectInternal mod, string name |
            this = TAbsentModuleAttribute(mod, name) and
            result = "Missing module attribute " + mod.getName() + "." + name
        )
    }

    override predicate introducedAt(ControlFlowNode node, PointsToContext context) {
        exists(ModuleObjectInternal mod, string name |
            this = TAbsentModuleAttribute(mod, name) |
            PointsToInternal::pointsTo(node.(AttrNode).getObject(name), context, mod, _)
            or
            PointsToInternal::pointsTo(node.(ImportMemberNode).getModule(name), context, mod, _)
        )
    }

    override ClassDecl getClassDeclaration() {
        none()
    }

    override int intValue() {
        none()
    }

    override string strValue() {
        none()
    }

    override predicate calleeAndOffset(Function scope, int paramOffset) {
        none()
    }

    pragma [noinline] override predicate attribute(string name, ObjectInternal value, CfgOrigin origin) {
        none()
    }

    pragma [noinline] override predicate attributesUnknown() { any() }

    override ControlFlowNode getOrigin() {
        none()
    }

    override predicate callResult(ObjectInternal obj, CfgOrigin origin) {
        // Don't know, assume not callable.
        none()
    }

    override predicate callResult(PointsToContext callee, ObjectInternal obj, CfgOrigin origin) {
        // Don't know, assume not callable.
        none()
    }

    override boolean isClass() { result = maybe() }

    override predicate notTestableForEquality() { any() }

    override boolean booleanValue() {
        result = maybe()
    }

    override ObjectInternal getClass() {
        result = ObjectInternal::unknownClass()
    }

    override boolean isDescriptor() { result = false }

    override predicate descriptorGetClass(ObjectInternal cls, ObjectInternal value, CfgOrigin origin) { none() }

    override predicate descriptorGetInstance(ObjectInternal instance, ObjectInternal value, CfgOrigin origin) { none() }

    override predicate binds(ObjectInternal instance, string name, ObjectInternal descriptor) { none() }

    override int length() { none() }

    override predicate subscriptUnknown() { any() }

    override predicate isMissing() {
        any()
    }

    /* We know what this is called, but not its innate name */
    override string getName() { none() }

<<<<<<< HEAD
    override predicate contextSensitiveCallee() { none() }
=======
    /* Modules aren't iterable */
    override ObjectInternal getIterNext() { none() }
>>>>>>> fad37bd6

}
<|MERGE_RESOLUTION|>--- conflicted
+++ resolved
@@ -52,12 +52,10 @@
         any(PackageObjectInternal package).getInitModule() = this
     }
 
-<<<<<<< HEAD
     override predicate contextSensitiveCallee() { none() }
-=======
+
     /* Modules aren't iterable */
     override ObjectInternal getIterNext() { none() }
->>>>>>> fad37bd6
 
 }
 
@@ -415,11 +413,9 @@
     /* We know what this is called, but not its innate name */
     override string getName() { none() }
 
-<<<<<<< HEAD
     override predicate contextSensitiveCallee() { none() }
-=======
+
     /* Modules aren't iterable */
     override ObjectInternal getIterNext() { none() }
->>>>>>> fad37bd6
-
-}
+
+}
